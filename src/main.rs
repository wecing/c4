use std::collections::HashMap;
use std::error::Error;
use std::io;
use std::mem;
use std::ptr;

mod ast;

<<<<<<< HEAD
#[derive(Debug, Clone)]
=======
#[derive(Hash, Eq, PartialEq, Debug)]
enum SueTagName {
    Struct(String),
    Union(String),
    Enum(String),
}

#[derive(Debug, Copy, Clone)]
>>>>>>> 82e9530f
enum Type {
    Void,
    Char,
    UnsignedChar,
    Short,
    UnsignedShort,
    Int,
    UnsignedInt,
    Long,
    UnsignedLong,
    Float,
    Double,
    // LongDouble,
    Struct(Box<SuType>),
    Union(Box<SuType>),
    Enum(Box<EnumType>),
}

<<<<<<< HEAD
#[derive(Debug, Clone)]
=======
#[derive(Debug, Copy, Clone)]
>>>>>>> 82e9530f
struct QType {
    is_const: bool,
    is_volatile: bool,
    tp: Type,
}

<<<<<<< HEAD
#[derive(Debug, Clone)]
struct SuField {
    name: Option<String>,
    tp: QType,
    bit_field_size: Option<u8>,
}

#[derive(Debug, Clone)]
struct SuType {
    fields: Option<Vec<SuField>>,
    uuid: u32, // identical struct/union types in different scopes are different types
}

#[derive(Debug, Clone)]
struct EnumType {}

#[derive(Debug)]
struct Scope {
    outer_scope: Box<Option<Scope>>,
    sue_tag_names_ns: HashMap<String, SueType>,
    ordinary_ids_ns: HashMap<String, OrdinaryIdRef>,
}

#[derive(Debug)]
enum SueType {
    Struct(Box<SuType>),
    Union(Box<SuType>),
    Enum(Box<EnumType>),
=======
#[derive(Debug, Copy, Clone)]
struct EnumType {}

#[derive(Debug, Copy, Clone)]
enum SueType {
    ENUM(EnumType),
>>>>>>> 82e9530f
}

#[derive(Debug)]
enum OrdinaryIdRef {
    TypedefRef(Box<QType>),
    EnumRef(Box<EnumType>),
    // OtherRef(QType, LValue(String) | RValue(String))
}

impl Scope {
    fn new() -> Scope {
        Scope {
            outer_scope: Box::new(None),
            sue_tag_names_ns: HashMap::new(),
            ordinary_ids_ns: HashMap::new(),
        }
    }

    fn enter(self) -> Scope {
        Scope {
            outer_scope: Box::new(Some(self)),
            sue_tag_names_ns: HashMap::new(),
            ordinary_ids_ns: HashMap::new(),
        }
    }

    fn leave(mut self) -> Scope {
        match *mem::replace(&mut self.outer_scope, Box::new(None)) {
            None => panic!("Cannot leave file scope {:?}", self),
            Some(s) => s
        }
    }

    fn is_file_scope(&self) -> bool {
        self.outer_scope.is_none()
    }

    fn get_file_scope(&self) -> &Scope {
        let mut s: &Scope = self;
        loop {
            match s.outer_scope.as_ref() {
                None => break s,
                Some(outer) => s = outer,
            }
        }
    }

    fn lookup_ordinary_id(&self, name: &str)
                          -> Option<(&OrdinaryIdRef, &Scope)> {
        let mut s: &Scope = self;
        loop {
            let r = s.ordinary_ids_ns.get(name);
            if r.is_some() {
                break r.map(|r| (r, s));
<<<<<<< HEAD
            }
            match &*s.outer_scope {
                None => break None,
                Some(outer) => s = outer,
            }
        }
    }

    fn lookup_sue_type(&self, tag: &str) -> Option<(&SueType, &Scope)> {
        let mut s: &Scope = self;
        loop {
            let r = s.sue_tag_names_ns.get(tag);
            if r.is_some() {
                break r.map(|r| (r, s));
=======
>>>>>>> 82e9530f
            }
            match &*s.outer_scope {
                None => break None,
                Some(outer) => s = outer,
            }
        }
    }

    fn same_as(&self, other: &Scope) -> bool {
        // this works since Scope is neither Copy nor Clone
        ptr::eq(self, other)
    }
}

impl Drop for Scope {
    fn drop(&mut self) {
        self.outer_scope = Box::new(None);
    }
}

struct Compiler<'a> {
    translation_unit: &'a ast::TranslationUnit,
    current_scope: Scope,
    next_uuid: i32,
}

type L<'a, T> = (T, &'a ast::Loc);

impl Compiler<'_> {
    fn visit(tu: ast::TranslationUnit) {
        let mut cc =
            Compiler {
                translation_unit: &tu,
                current_scope: Scope::new(),
                next_uuid: 100,
            };
        for ed in tu.eds.iter() {
            if ed.has_fd() {
                cc.visit_function_def(ed.get_fd())
            } else {
                cc.visit_declaration(ed.get_dl())
            }
        }
    }

    fn visit_function_def(&mut self, fd: &ast::FunctionDef) {
        // TODO
    }

    fn visit_declaration(&mut self, dl: &ast::Declaration) {
        let storage_class_specifiers: Vec<L<ast::StorageClassSpecifier>> =
            dl.get_dss().iter()
                .filter(|ds| ds.has_scs())
                .map(|ds| (ds.get_scs(), ds.get_loc()))
                .collect();
        let type_specifiers: Vec<L<&ast::TypeSpecifier>> =
            dl.get_dss().iter()
                .filter(|ds| ds.has_ts())
                .map(|ds| (ds.get_ts(), ds.get_loc()))
                .collect();
        let type_qualifiers: Vec<L<ast::TypeQualifier>> =
            dl.get_dss().iter()
                .filter(|ds| ds.has_tq())
                .map(|ds| (ds.get_tq(), ds.get_loc()))
                .collect();

        // 3.5.1: At most one storage-class specifier may be given in the
        // declaration specifiers in a declaration.
        if 1 < storage_class_specifiers.len() {
            panic!("{}: More than one storage class specifier found",
                   Compiler::format_loc(storage_class_specifiers[1].1));
        }

        let has_declarator = !dl.get_ids().is_empty();
        let qualified_type: QType =
            Compiler::qualify_type(
                &type_qualifiers, self.get_type(&type_specifiers, has_declarator));

//        use ast::StorageClassSpecifier as SCS;
//        if let &[(SCS::TYPEDEF, &loc)] = storage_class_specifiers {
//
//        }

        // TODO
    }

<<<<<<< HEAD
    fn get_type(&mut self, tss: &Vec<L<&ast::TypeSpecifier>>, has_declarator: bool) -> Type {
=======
    fn get_type(&mut self, tss: &Vec<L<&ast::TypeSpecifier>>) -> QType {
        let q = |tp| QType {
            is_const: false,
            is_volatile: false,
            tp,
        };
>>>>>>> 82e9530f
        let cases: Vec<&ast::TypeSpecifier_oneof_s> =
            tss.iter()
                .flat_map(|(ts, loc)| ts.s.iter())
                .collect();
        use ast::TypeSpecifier_oneof_s as TS;
        let tp: QType =
            match cases.as_slice() {
                [TS::void(_)] =>
                    q(Type::Void),
                [TS::char(_)] |
                [TS::signed(_), TS::char(_)] =>
                    q(Type::Char),
                [TS::unsigned(_), TS::char(_)] =>
                    q(Type::UnsignedChar),
                [TS::short(_)] |
                [TS::signed(_), TS::short(_)] |
                [TS::short(_), TS::int(_)] |
                [TS::signed(_), TS::short(_), TS::int(_)] =>
                    q(Type::Short),
                [TS::unsigned(_), TS::short(_)] |
                [TS::unsigned(_), TS::short(_), TS::int(_)] =>
                    q(Type::UnsignedShort),
                [TS::int(_)] |
                [TS::signed(_)] |
                [TS::signed(_), TS::int(_)] |
                [] =>
                    q(Type::Int),
                [TS::unsigned(_)] |
                [TS::unsigned(_), TS::int(_)] =>
                    q(Type::UnsignedInt),
                [TS::long(_)] |
                [TS::signed(_), TS::long(_)] |
                [TS::long(_), TS::int(_)] |
                [TS::signed(_), TS::long(_), TS::int(_)] =>
                    q(Type::Long),
                [TS::unsigned(_), TS::long(_)] |
                [TS::unsigned(_), TS::long(_), TS::int(_)] =>
                    q(Type::UnsignedLong),
                [TS::float(_)] =>
                    q(Type::Float),
                [TS::double(_)] =>
                    q(Type::Double),
                [TS::long(_), TS::double(_)] =>
                    q(Type::Double),
                [TS::field_struct(s)] =>
<<<<<<< HEAD
                    self.get_struct_type((s, tss[0].1), has_declarator),
                [TS::union(u)] =>
                    self.get_union_type((u, tss[0].1), has_declarator),
=======
                    q(self.get_struct_type((s, tss[0].1))),
                [TS::union(u)] =>
                    q(self.get_union_type((u, tss[0].1))),
>>>>>>> 82e9530f
                [TS::field_enum(e)] =>
                    q(self.get_enum_type((e, tss[0].1))),
                [TS::typedef_name(s)] =>
<<<<<<< HEAD
                    unimplemented!(), // TODO - could be a qtype?
                _ =>
                    panic!(),
=======
                    self.get_typedef_type((s, tss[0].1)),
                _ =>
                    panic!("{}: Illegal type specifiers list",
                           Compiler::format_loc(tss[0].1)),
>>>>>>> 82e9530f
            };
        unimplemented!() // TODO
    }

    fn get_struct_type(&mut self, s: L<&ast::TypeSpecifier_Struct>, has_declarator: bool) -> Type {
        let name = (s.0.get_name(), s.0.get_name_loc());
        let bodies = s.0.get_bodies().iter().zip(s.0.get_body_locs()).collect();
        self.get_su_type(name, bodies, has_declarator, true)
    }

    fn get_union_type(&mut self, s: L<&ast::TypeSpecifier_Union>, has_declarator: bool) -> Type {
        let name = (s.0.get_name(), s.0.get_name_loc());
        let bodies = s.0.get_bodies().iter().zip(s.0.get_body_locs()).collect();
        self.get_su_type(name, bodies, has_declarator, false)
    }

    fn get_su_type(&mut self,
                   name: L<&str>,
                   bodies: Vec<L<&ast::StructDeclaration>>, // `struct S {}` is illegal syntax
                   has_declarator: bool,
                   is_struct: bool) -> Type {
        // parser should reject this syntax
        if name.0.is_empty() && bodies.is_empty() {
            panic!("{}: struct/union tag and body cannot both be empty",
                   Compiler::format_loc(name.1))
        }
        // refer to previously defined type of given name; do not re-define. e.g. `struct S s;`
        let ref_only = !name.0.is_empty() && bodies.is_empty() && has_declarator;

        match self.current_scope.lookup_sue_type(name.0) {
            None if ref_only =>
                panic!("{}: {} {} not defined",
                       Compiler::format_loc(name.1),
                       if is_struct { "struct" } else { "union" },
                       name.0),
            Some((SueType::Struct(su_type), _)) if is_struct && ref_only =>
                Type::Struct(Box::new(*su_type.clone())),
            Some((SueType::Union(su_type), _)) if !is_struct && ref_only =>
                Type::Union(Box::new(*su_type.clone())),
            _ if ref_only =>
                panic!("{}: '%s' defined as wrong kind of tag", Compiler::format_loc(name.1)),
            _ => unimplemented!(), // TODO: def su; name could be empty; check same scope defs
        }
    }

    fn get_enum_type(&mut self, s: L<&ast::TypeSpecifier_Enum>) -> Type {
        unimplemented!() // TODO
    }

    fn get_typedef_type(&mut self, id: L<&String>) -> QType {
        // It is probably a programming error if this method really panics.
        match self.current_scope.lookup_ordinary_id(id.0) {
            None => // this error should have been captured by parser
                panic!("{}: Undeclared identifier '{}'",
                       Compiler::format_loc(id.1), id.0),
            Some((OrdinaryIdRef::TypedefRef(qtype), _)) =>
                **qtype,
            Some(_) => // this error should also have been handled elsewhere
                panic!("{}: Identifier '{}' is not a typedef name",
                       Compiler::format_loc(id.1),
                       id.0),
        }
    }

    fn qualify_type(tqs: &Vec<L<ast::TypeQualifier>>,
                    mut qtype: QType) -> QType {
        for &(q, loc) in tqs {
            use ast::TypeQualifier as TQ;
            let is_const = qtype.is_const && q == TQ::CONST;
            let is_volatile = qtype.is_volatile && q == TQ::VOLATILE;

            // 3.5.3: The same type qualifier shall not appear more than once in
            // the same specifier list or qualifier list, either directly or via
            // one or more typedef s.
            if is_const == qtype.is_const && is_volatile == qtype.is_volatile {
                panic!("{}: Duplicate '{}' type qualifier",
                       Compiler::format_loc(loc),
                       format!("{:?}", q).to_lowercase());
            }

            qtype.is_const = is_const;
            qtype.is_volatile = is_volatile;
        }
        qtype
    }

    fn format_loc(loc: &ast::Loc) -> String {
        loc.get_levels().get(0)
            .map_or(
                String::from("<unknown location>"),
                |r| format!("{}:{}:{}", r.file_name, r.line_begin, r.col_begin))
    }
}

fn main() {
    let protobuf_result =
        ::protobuf::parse_from_reader::<ast::TranslationUnit>(&mut io::stdin());
    let translation_unit =
        match protobuf_result {
            Ok(tu) => tu,
            Err(e) => panic!(String::from(e.description())),
        };
    Compiler::visit(translation_unit);
}<|MERGE_RESOLUTION|>--- conflicted
+++ resolved
@@ -6,18 +6,7 @@
 
 mod ast;
 
-<<<<<<< HEAD
-#[derive(Debug, Clone)]
-=======
-#[derive(Hash, Eq, PartialEq, Debug)]
-enum SueTagName {
-    Struct(String),
-    Union(String),
-    Enum(String),
-}
-
-#[derive(Debug, Copy, Clone)]
->>>>>>> 82e9530f
+#[derive(Debug, Clone)]
 enum Type {
     Void,
     Char,
@@ -36,18 +25,13 @@
     Enum(Box<EnumType>),
 }
 
-<<<<<<< HEAD
-#[derive(Debug, Clone)]
-=======
-#[derive(Debug, Copy, Clone)]
->>>>>>> 82e9530f
+#[derive(Debug, Clone)]
 struct QType {
     is_const: bool,
     is_volatile: bool,
     tp: Type,
 }
 
-<<<<<<< HEAD
 #[derive(Debug, Clone)]
 struct SuField {
     name: Option<String>,
@@ -58,7 +42,7 @@
 #[derive(Debug, Clone)]
 struct SuType {
     fields: Option<Vec<SuField>>,
-    uuid: u32, // identical struct/union types in different scopes are different types
+    uuid: u32, // identical su types in different scopes are different types
 }
 
 #[derive(Debug, Clone)]
@@ -76,14 +60,6 @@
     Struct(Box<SuType>),
     Union(Box<SuType>),
     Enum(Box<EnumType>),
-=======
-#[derive(Debug, Copy, Clone)]
-struct EnumType {}
-
-#[derive(Debug, Copy, Clone)]
-enum SueType {
-    ENUM(EnumType),
->>>>>>> 82e9530f
 }
 
 #[derive(Debug)]
@@ -138,7 +114,6 @@
             let r = s.ordinary_ids_ns.get(name);
             if r.is_some() {
                 break r.map(|r| (r, s));
-<<<<<<< HEAD
             }
             match &*s.outer_scope {
                 None => break None,
@@ -153,8 +128,6 @@
             let r = s.sue_tag_names_ns.get(tag);
             if r.is_some() {
                 break r.map(|r| (r, s));
-=======
->>>>>>> 82e9530f
             }
             match &*s.outer_scope {
                 None => break None,
@@ -231,7 +204,8 @@
         let has_declarator = !dl.get_ids().is_empty();
         let qualified_type: QType =
             Compiler::qualify_type(
-                &type_qualifiers, self.get_type(&type_specifiers, has_declarator));
+                &type_qualifiers,
+                self.get_type(&type_specifiers, has_declarator));
 
 //        use ast::StorageClassSpecifier as SCS;
 //        if let &[(SCS::TYPEDEF, &loc)] = storage_class_specifiers {
@@ -241,16 +215,14 @@
         // TODO
     }
 
-<<<<<<< HEAD
-    fn get_type(&mut self, tss: &Vec<L<&ast::TypeSpecifier>>, has_declarator: bool) -> Type {
-=======
-    fn get_type(&mut self, tss: &Vec<L<&ast::TypeSpecifier>>) -> QType {
+    fn get_type(&mut self,
+                tss: &Vec<L<&ast::TypeSpecifier>>,
+                has_declarator: bool) -> QType {
         let q = |tp| QType {
             is_const: false,
             is_volatile: false,
             tp,
         };
->>>>>>> 82e9530f
         let cases: Vec<&ast::TypeSpecifier_oneof_s> =
             tss.iter()
                 .flat_map(|(ts, loc)| ts.s.iter())
@@ -296,39 +268,31 @@
                 [TS::long(_), TS::double(_)] =>
                     q(Type::Double),
                 [TS::field_struct(s)] =>
-<<<<<<< HEAD
-                    self.get_struct_type((s, tss[0].1), has_declarator),
+                    q(self.get_struct_type((s, tss[0].1), has_declarator)),
                 [TS::union(u)] =>
-                    self.get_union_type((u, tss[0].1), has_declarator),
-=======
-                    q(self.get_struct_type((s, tss[0].1))),
-                [TS::union(u)] =>
-                    q(self.get_union_type((u, tss[0].1))),
->>>>>>> 82e9530f
+                    q(self.get_union_type((u, tss[0].1), has_declarator)),
                 [TS::field_enum(e)] =>
                     q(self.get_enum_type((e, tss[0].1))),
                 [TS::typedef_name(s)] =>
-<<<<<<< HEAD
-                    unimplemented!(), // TODO - could be a qtype?
-                _ =>
-                    panic!(),
-=======
                     self.get_typedef_type((s, tss[0].1)),
                 _ =>
                     panic!("{}: Illegal type specifiers list",
                            Compiler::format_loc(tss[0].1)),
->>>>>>> 82e9530f
             };
         unimplemented!() // TODO
     }
 
-    fn get_struct_type(&mut self, s: L<&ast::TypeSpecifier_Struct>, has_declarator: bool) -> Type {
+    fn get_struct_type(&mut self,
+                       s: L<&ast::TypeSpecifier_Struct>,
+                       has_declarator: bool) -> Type {
         let name = (s.0.get_name(), s.0.get_name_loc());
         let bodies = s.0.get_bodies().iter().zip(s.0.get_body_locs()).collect();
         self.get_su_type(name, bodies, has_declarator, true)
     }
 
-    fn get_union_type(&mut self, s: L<&ast::TypeSpecifier_Union>, has_declarator: bool) -> Type {
+    fn get_union_type(&mut self,
+                      s: L<&ast::TypeSpecifier_Union>,
+                      has_declarator: bool) -> Type {
         let name = (s.0.get_name(), s.0.get_name_loc());
         let bodies = s.0.get_bodies().iter().zip(s.0.get_body_locs()).collect();
         self.get_su_type(name, bodies, has_declarator, false)
@@ -336,7 +300,8 @@
 
     fn get_su_type(&mut self,
                    name: L<&str>,
-                   bodies: Vec<L<&ast::StructDeclaration>>, // `struct S {}` is illegal syntax
+                   // `struct S {}` is illegal syntax
+                   bodies: Vec<L<&ast::StructDeclaration>>,
                    has_declarator: bool,
                    is_struct: bool) -> Type {
         // parser should reject this syntax
@@ -344,8 +309,10 @@
             panic!("{}: struct/union tag and body cannot both be empty",
                    Compiler::format_loc(name.1))
         }
-        // refer to previously defined type of given name; do not re-define. e.g. `struct S s;`
-        let ref_only = !name.0.is_empty() && bodies.is_empty() && has_declarator;
+        // refer to previously defined type of given name; do not re-define.
+        // e.g. `struct S s;`
+        let ref_only =
+            !name.0.is_empty() && bodies.is_empty() && has_declarator;
 
         match self.current_scope.lookup_sue_type(name.0) {
             None if ref_only =>
@@ -358,7 +325,8 @@
             Some((SueType::Union(su_type), _)) if !is_struct && ref_only =>
                 Type::Union(Box::new(*su_type.clone())),
             _ if ref_only =>
-                panic!("{}: '%s' defined as wrong kind of tag", Compiler::format_loc(name.1)),
+                panic!("{}: '%s' defined as wrong kind of tag",
+                       Compiler::format_loc(name.1)),
             _ => unimplemented!(), // TODO: def su; name could be empty; check same scope defs
         }
     }
@@ -374,7 +342,7 @@
                 panic!("{}: Undeclared identifier '{}'",
                        Compiler::format_loc(id.1), id.0),
             Some((OrdinaryIdRef::TypedefRef(qtype), _)) =>
-                **qtype,
+                *qtype.clone(),
             Some(_) => // this error should also have been handled elsewhere
                 panic!("{}: Identifier '{}' is not a typedef name",
                        Compiler::format_loc(id.1),
